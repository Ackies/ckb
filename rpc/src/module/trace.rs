use ckb_core::transaction::Transaction as CoreTransaction;
use ckb_network::NetworkController;
<<<<<<< HEAD
use ckb_protocol::RelayMessage;
use ckb_shared::shared::Shared;
use ckb_shared::store::ChainStore;
use ckb_shared::tx_pool::types::PoolEntry;
use ckb_sync::NetworkProtocol;
use ckb_traits::chain_provider::ChainProvider;
use flatbuffers::FlatBufferBuilder;
=======
use ckb_shared::shared::Shared;
use ckb_shared::store::ChainStore;
>>>>>>> 14e0fab4
use jsonrpc_core::{Error, Result};
use jsonrpc_derive::rpc;
use jsonrpc_types::{Transaction, TxTrace};
use numext_fixed_hash::H256;
use std::convert::TryInto;

#[rpc]
pub trait TraceRpc {
    #[rpc(name = "trace_transaction")]
    fn trace_transaction(&self, _tx: Transaction) -> Result<H256>;

    #[rpc(name = "get_transaction_trace")]
    fn get_transaction_trace(&self, _hash: H256) -> Result<Option<Vec<TxTrace>>>;
}

pub(crate) struct TraceRpcImpl<CS> {
    pub network_controller: NetworkController,
    pub shared: Shared<CS>,
}

impl<CS: ChainStore + 'static> TraceRpc for TraceRpcImpl<CS> {
    fn trace_transaction(&self, tx: Transaction) -> Result<H256> {
        let tx: CoreTransaction = tx.try_into().map_err(|_| Error::parse_error())?;
<<<<<<< HEAD

        let mut chain_state = self.shared.chain_state().lock();
        let rtx = chain_state.rpc_resolve_tx_from_pool(&tx, &chain_state.tx_pool());
        let tx_result = chain_state.verify_rtx(&rtx, self.shared.consensus().max_block_cycles());
        match tx_result {
            Err(err) => Err(RPCError::custom(RPCError::Invalid, format!("{:?}", err))),
            Ok(cycles) => {
                let tx_hash = tx.hash().clone();
                let entry = PoolEntry::new(tx.clone(), 0, Some(cycles));

                if !chain_state.mut_tx_pool().trace_tx(entry) {
                    // Duplicate tx
                    Ok(tx_hash)
                } else {
                    let fbb = &mut FlatBufferBuilder::new();
                    let message = RelayMessage::build_transaction(fbb, &tx, cycles);
                    fbb.finish(message, None);

                    let data = fbb.finished_data().to_vec();
                    self.network_controller
                        .broadcast(NetworkProtocol::RELAY.into(), data);

                    Ok(tx_hash)
                }
            }
        }
=======
        let tx_hash = tx.hash().clone();
        let mut chain_state = self.shared.chain_state().lock();
        chain_state.mut_tx_pool().trace_tx(tx);
        Ok(tx_hash)
>>>>>>> 14e0fab4
    }

    fn get_transaction_trace(&self, hash: H256) -> Result<Option<Vec<TxTrace>>> {
        let chain_state = self.shared.chain_state().lock();
        let tx_pool = chain_state.tx_pool();
        Ok(tx_pool.get_tx_traces(&hash).cloned())
    }
}<|MERGE_RESOLUTION|>--- conflicted
+++ resolved
@@ -1,17 +1,7 @@
 use ckb_core::transaction::Transaction as CoreTransaction;
 use ckb_network::NetworkController;
-<<<<<<< HEAD
-use ckb_protocol::RelayMessage;
 use ckb_shared::shared::Shared;
 use ckb_shared::store::ChainStore;
-use ckb_shared::tx_pool::types::PoolEntry;
-use ckb_sync::NetworkProtocol;
-use ckb_traits::chain_provider::ChainProvider;
-use flatbuffers::FlatBufferBuilder;
-=======
-use ckb_shared::shared::Shared;
-use ckb_shared::store::ChainStore;
->>>>>>> 14e0fab4
 use jsonrpc_core::{Error, Result};
 use jsonrpc_derive::rpc;
 use jsonrpc_types::{Transaction, TxTrace};
@@ -35,39 +25,10 @@
 impl<CS: ChainStore + 'static> TraceRpc for TraceRpcImpl<CS> {
     fn trace_transaction(&self, tx: Transaction) -> Result<H256> {
         let tx: CoreTransaction = tx.try_into().map_err(|_| Error::parse_error())?;
-<<<<<<< HEAD
-
-        let mut chain_state = self.shared.chain_state().lock();
-        let rtx = chain_state.rpc_resolve_tx_from_pool(&tx, &chain_state.tx_pool());
-        let tx_result = chain_state.verify_rtx(&rtx, self.shared.consensus().max_block_cycles());
-        match tx_result {
-            Err(err) => Err(RPCError::custom(RPCError::Invalid, format!("{:?}", err))),
-            Ok(cycles) => {
-                let tx_hash = tx.hash().clone();
-                let entry = PoolEntry::new(tx.clone(), 0, Some(cycles));
-
-                if !chain_state.mut_tx_pool().trace_tx(entry) {
-                    // Duplicate tx
-                    Ok(tx_hash)
-                } else {
-                    let fbb = &mut FlatBufferBuilder::new();
-                    let message = RelayMessage::build_transaction(fbb, &tx, cycles);
-                    fbb.finish(message, None);
-
-                    let data = fbb.finished_data().to_vec();
-                    self.network_controller
-                        .broadcast(NetworkProtocol::RELAY.into(), data);
-
-                    Ok(tx_hash)
-                }
-            }
-        }
-=======
-        let tx_hash = tx.hash().clone();
+        let tx_hash = tx.hash();
         let mut chain_state = self.shared.chain_state().lock();
         chain_state.mut_tx_pool().trace_tx(tx);
         Ok(tx_hash)
->>>>>>> 14e0fab4
     }
 
     fn get_transaction_trace(&self, hash: H256) -> Result<Option<Vec<TxTrace>>> {
