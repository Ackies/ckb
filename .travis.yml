language: rust
sudo: true
cache:
  cargo: true
  timeout: 1024

git:
  depth: 2
  submodules: false

if: 'branch IN (master, develop, rylai) OR branch =~ /^rc\// OR type != push OR repo != nervosnetwork/ckb OR tag IS present'

env:
  global:
    - RUST_BACKTRACE=full

matrix:
  include:
    - name: macOS
      rust: 1.34.2
      os: osx
<<<<<<< HEAD
      env: REL_PKG=darwin_amd64.zip
    - name: Linux
      rust: 1.34.2
      os: linux
      dist: xenial
      env: REL_PKG=linux_amd64.tar.gz
    - name: Quick Check
      cache: false
      language: javascript
      install:
        - npm install -g prettier
      script:
        - make cargo-license
        - make check-dirty-doc
=======
      env: REL_PKG=x86_64-apple-darwin.zip
    - rust: 1.34.2
      os: linux
      dist: xenial
      env: REL_PKG=x86_64-unknown-linux-gnu.tar.gz
    - name: Centos Package
      if: 'repo = nervosnetwork/ckb AND tag IS present'
      language: ruby
      addons:
        apt:
          packages: []
      install: echo install
      script: devtools/ci/centos-docker.sh run
      env: REL_PKG=x86_64-unknown-centos-gnu.tar.gz
>>>>>>> 31399e59

addons:
  apt:
    packages:
      - git
      - libssl-dev
      - autoconf
      - flex
      - bison
      - texinfo
      - libtool

before_install:
  - if [ "$TRAVIS_OS_NAME" = "osx" ]; then ulimit -n 8192; fi
  - export -f travis_nanoseconds
  - export -f travis_fold
  - export -f travis_time_start
  - export -f travis_time_finish
install: ./devtools/ci/install.sh
script: ./devtools/ci/script.sh

deploy:
  provider: releases
  api_key: "$GITHUB_TOKEN"
  file: "releases/ckb_${TRAVIS_TAG}_${REL_PKG}"
  skip_cleanup: true
  prerelease: true
  on:
    tags: true
    condition: '"$GITHUB_TOKEN" != "" && "$REL_PKG" != ""'

before_cache:
  - rm -rf ./target/release
  - rm -rf ./target/debug/incremental/
  - cargo sweep -f || true<|MERGE_RESOLUTION|>--- conflicted
+++ resolved
@@ -19,13 +19,12 @@
     - name: macOS
       rust: 1.34.2
       os: osx
-<<<<<<< HEAD
-      env: REL_PKG=darwin_amd64.zip
+      env: REL_PKG=x86_64-apple-darwin.zip
     - name: Linux
       rust: 1.34.2
       os: linux
       dist: xenial
-      env: REL_PKG=linux_amd64.tar.gz
+      env: REL_PKG=x86_64-unknown-linux-gnu.tar.gz
     - name: Quick Check
       cache: false
       language: javascript
@@ -34,12 +33,6 @@
       script:
         - make cargo-license
         - make check-dirty-doc
-=======
-      env: REL_PKG=x86_64-apple-darwin.zip
-    - rust: 1.34.2
-      os: linux
-      dist: xenial
-      env: REL_PKG=x86_64-unknown-linux-gnu.tar.gz
     - name: Centos Package
       if: 'repo = nervosnetwork/ckb AND tag IS present'
       language: ruby
@@ -49,7 +42,6 @@
       install: echo install
       script: devtools/ci/centos-docker.sh run
       env: REL_PKG=x86_64-unknown-centos-gnu.tar.gz
->>>>>>> 31399e59
 
 addons:
   apt:
